from __future__ import annotations

from abc import ABC, abstractmethod
from collections import defaultdict
from dataclasses import dataclass
import itertools
import math
from typing import (DefaultDict, Dict, Iterable, Generic, Mapping,
                    Tuple, Sequence, TypeVar, Optional)

from rl.distribution import (Bernoulli, Constant, Categorical, Choose,
                             Distribution, FiniteDistribution)
from rl.function_approx import FunctionApprox
import rl.iterate as iterate
from rl.markov_process import (
    FiniteMarkovRewardProcess, MarkovRewardProcess, StateReward)

A = TypeVar('A')
S = TypeVar('S')


class Policy(ABC, Generic[S, A]):
    '''A policy is a function that specifies what we should do (the
    action) at a given state of our MDP.

    '''
    @abstractmethod
    def act(self, state: S) -> Optional[Distribution[A]]:
        pass


class Always(Policy[S, A]):
    action: A

    def __init__(self, action: A):
        self.action = action

    def act(self, _: S) -> Optional[Distribution[A]]:
        return Constant(self.action)


class FinitePolicy(Policy[S, A]):
    ''' A policy where the state and action spaces are finite.

    '''
    policy_map: Mapping[S, Optional[FiniteDistribution[A]]]

    def __init__(
        self,
        policy_map: Mapping[S, Optional[FiniteDistribution[A]]]
    ):
        self.policy_map = policy_map

    def __repr__(self) -> str:
        display = ""
        for s, d in self.policy_map.items():
            if d is None:
                display += f"{s} is a Terminal State\n"
            else:
                display += f"For State {s}:\n"
                for a, p in d:
                    display += f"  Do Action {a} with Probability {p:.3f}\n"
        return display

    def act(self, state: S) -> Optional[FiniteDistribution[A]]:
        return self.policy_map[state]

    def states(self) -> Iterable[S]:
        return self.policy_map.keys()


@dataclass(frozen=True)
class Transition(Generic[S, A]):
    '''A single step in the simulation of an MDP, containing:

    state -- the state we start from
    action -- the action we took at that state
    next_state -- the state we ended up in after the action
    reward -- the instantaneous reward we got for this transition
    '''
    state: S
    action: A
    next_state: S
    reward: float

    def add_return(self, γ: float, return_: float) -> ReturnTransition[S, A]:
        '''Given a γ and the return from 'next_state', this annotates the
        transition with a return for 'state'.

        '''
        return ReturnTransition(
            self.state,
            self.action,
            self.next_state,
            self.reward,
            return_=self.reward + γ * return_
        )


@dataclass(frozen=True)
class ReturnTransition(Transition[S, A]):
    '''A Transition that also contains the total *return* for its starting
    state.

    '''
    return_: float


def returns(
        trace: Iterable[Transition[S, A]],
        γ: float,
        tolerance: float = 1e-6
) -> Iterable[ReturnTransition[S, A]]:
    '''Given an iterator of transitions, annotate each transition with the
    total return from that state onwards.

    Arguments:
    rewards -- transitions with instantaneous rewards
    γ -- the discount factor (0 < γ ≤ 1). If γ is 1 and the MDP does
    not always hit a terminal state, this function could loop forever.
<<<<<<< HEAD
    n_states -- how many states to calculate the return for, default: 1

    '''
    max_steps = None

    if γ < 1:
        max_steps = round(math.log(tolerance) / math.log(γ))
        trace = itertools.islice(trace, 2 * max_steps)
=======
    tolerance -- a small value—we stop iterating once γᵏ ≤ tolerance

    '''
    trace = iterate.discount_tolerance(iter(trace), γ, tolerance)
>>>>>>> 84874f22

    *transitions, last_transition = list(trace)
    return_transitions = itertools.accumulate(
        reversed(transitions),
        func=lambda next, curr: curr.add_return(γ, next.return_),
        initial=last_transition.add_return(γ, 0)
    )

<<<<<<< HEAD
    return_iter = reversed(list(return_transitions))
    if max_steps is not None:
        return_iter = itertools.islice(return_iter, max_steps)

    return return_iter
=======
    return reversed(list(return_transitions))
>>>>>>> 84874f22


class MarkovDecisionProcess(ABC, Generic[S, A]):
    def apply_policy(self, policy: Policy[S, A]) -> MarkovRewardProcess[S]:
        mdp = self

        class RewardProcess(MarkovRewardProcess[S]):
            def transition_reward(
                self,
                state: S
            ) -> Optional[Distribution[Tuple[S, float]]]:
                actions = policy.act(state)

                if actions is None:
                    return None

                # TODO: Handle the case where mdp.step(state, a)
                # returns None
                #
                # Idea: use an exception for termination instead of
                # return None?
                return actions.apply(lambda a: mdp.step(state, a))

        return RewardProcess()

    @abstractmethod
    def actions(self, state: S) -> Iterable[A]:
        pass

    def is_terminal(self, state: S) -> bool:
        '''Is the given state a terminal state?

        We cannot take any actions from a terminal state. This means
        that a state is terminal iff `self.actions(s)` is empty.

        '''
        try:
            next(iter(self.actions(state)))
            return False
        except StopIteration:
            return True

    @abstractmethod
    def step(
        self,
        state: S,
        action: A
    ) -> Optional[Distribution[Tuple[S, float]]]:
        pass

    def simulate_actions(
            self,
            start_states: Distribution[S],
            policy: Policy[S, A]
    ) -> Iterable[Transition[S, A]]:
        '''Simulate this MDP with the given policy, yielding the actions taken
        at each step.

        '''
        state: S = start_states.sample()
        reward: float = 0

        while True:
            action_distribution = policy.act(state)
            if action_distribution is None:
                return

            action = action_distribution.sample()
            next_distribution = self.step(state, action)
            if next_distribution is None:
                return

            next_state, reward = next_distribution.sample()
            yield Transition(state, action, next_state, reward)
            state = next_state

    def action_traces(
            self,
            start_states: Distribution[S],
            policy: Policy[S, A]
    ) -> Iterable[Iterable[Transition[S, A]]]:
        '''Yield an infinite number of traces as returned by
        simulate_actions.

        '''
        while True:
            yield self.simulate_actions(start_states, policy)

<<<<<<< HEAD
=======

def policy_from_q(
        q: FunctionApprox[Tuple[S, A]],
        mdp: MarkovDecisionProcess[S, A],
        ϵ: float = 0.0
) -> Policy[S, A]:
    '''Return a policy that chooses the action that maximizes the reward
    for each state in the given Q function.

    Arguments:
      q -- approximation of the Q function for the MDP
      mdp -- the process for which we're generating a policy
      ϵ -- the fraction of the actions where we explore rather
      than following the optimal policy

    Returns a policy based on the given Q function.

    '''
    explore = Bernoulli(ϵ)

    class QPolicy(Policy[S, A]):
        def act(self, s: S) -> Optional[Distribution[A]]:
            if mdp.is_terminal(s):
                return None

            if explore.sample():
                return Choose(set(mdp.actions(s)))

            _, action = q.argmax((s, a) for a in mdp.actions(s))
            return Constant(action)

    return QPolicy()

>>>>>>> 84874f22

ActionMapping = Mapping[A, StateReward[S]]
StateActionMapping = Mapping[S, Optional[ActionMapping[A, S]]]


class FiniteMarkovDecisionProcess(MarkovDecisionProcess[S, A]):
    '''A Markov Decision Process with finite state and action spaces.

    '''

    mapping: StateActionMapping[S, A]
    non_terminal_states: Sequence[S]

    def __init__(self, mapping: StateActionMapping[S, A]):
        self.mapping = mapping
        self.non_terminal_states = [s for s, v in mapping.items()
                                    if v is not None]

    def __repr__(self) -> str:
        display = ""
        for s, d in self.mapping.items():
            if d is None:
                display += f"{s} is a Terminal State\n"
            else:
                display += f"From State {s}:\n"
                for a, d1 in d.items():
                    display += f"  With Action {a}:\n"
                    for (s1, r), p in d1:
                        display += f"    To [State {s1} and "\
                            + f"Reward {r:.3f}] with Probability {p:.3f}\n"
        return display

    def step(self, state: S, action: A) -> Optional[StateReward]:
        action_map: Optional[ActionMapping[A, S]] = self.mapping[state]

        if action_map is None:
            return None
        return action_map[action]

    def apply_finite_policy(self, policy: FinitePolicy[S, A])\
            -> FiniteMarkovRewardProcess[S]:

        transition_mapping: Dict[S, Optional[StateReward[S]]] = {}

        for state in self.mapping:
            action_map: Optional[ActionMapping[A, S]] = self.mapping[state]

            if action_map is None:
                transition_mapping[state] = None
            else:
                outcomes: DefaultDict[Tuple[S, float], float]\
                    = defaultdict(float)

                actions = policy.act(state)
                if actions is not None:
                    for action, p_action in actions:
                        for outcome, p_state_reward in action_map[action]:
                            outcomes[outcome] += p_action * p_state_reward

                transition_mapping[state] = Categorical(outcomes)

        return FiniteMarkovRewardProcess(transition_mapping)

    def action_mapping(self, state: S) -> Optional[ActionMapping[A, S]]:
        return self.mapping[state]

    def actions(self, state: S) -> Iterable[A]:
        '''All the actions allowed for the given state.

        This will be empty for terminal states.

        '''
        actions = self.mapping[state]
        return iter([]) if actions is None else actions.keys()

    def states(self) -> Iterable[S]:
        '''Iterate over all the states in this process—terminal *and*
        non-terminal.

        '''
        return self.mapping.keys()<|MERGE_RESOLUTION|>--- conflicted
+++ resolved
@@ -4,10 +4,8 @@
 from collections import defaultdict
 from dataclasses import dataclass
 import itertools
-import math
 from typing import (DefaultDict, Dict, Iterable, Generic, Mapping,
                     Tuple, Sequence, TypeVar, Optional)
-
 from rl.distribution import (Bernoulli, Constant, Categorical, Choose,
                              Distribution, FiniteDistribution)
 from rl.function_approx import FunctionApprox
@@ -118,21 +116,10 @@
     rewards -- transitions with instantaneous rewards
     γ -- the discount factor (0 < γ ≤ 1). If γ is 1 and the MDP does
     not always hit a terminal state, this function could loop forever.
-<<<<<<< HEAD
-    n_states -- how many states to calculate the return for, default: 1
-
-    '''
-    max_steps = None
-
-    if γ < 1:
-        max_steps = round(math.log(tolerance) / math.log(γ))
-        trace = itertools.islice(trace, 2 * max_steps)
-=======
     tolerance -- a small value—we stop iterating once γᵏ ≤ tolerance
 
     '''
     trace = iterate.discount_tolerance(iter(trace), γ, tolerance)
->>>>>>> 84874f22
 
     *transitions, last_transition = list(trace)
     return_transitions = itertools.accumulate(
@@ -141,15 +128,7 @@
         initial=last_transition.add_return(γ, 0)
     )
 
-<<<<<<< HEAD
-    return_iter = reversed(list(return_transitions))
-    if max_steps is not None:
-        return_iter = itertools.islice(return_iter, max_steps)
-
-    return return_iter
-=======
     return reversed(list(return_transitions))
->>>>>>> 84874f22
 
 
 class MarkovDecisionProcess(ABC, Generic[S, A]):
@@ -238,8 +217,6 @@
         while True:
             yield self.simulate_actions(start_states, policy)
 
-<<<<<<< HEAD
-=======
 
 def policy_from_q(
         q: FunctionApprox[Tuple[S, A]],
@@ -273,7 +250,6 @@
 
     return QPolicy()
 
->>>>>>> 84874f22
 
 ActionMapping = Mapping[A, StateReward[S]]
 StateActionMapping = Mapping[S, Optional[ActionMapping[A, S]]]
